--- conflicted
+++ resolved
@@ -2,38 +2,22 @@
 
 import (
 	"crypto"
-<<<<<<< HEAD
 	"encoding/base64"
-=======
->>>>>>> 0a5879d6
 	"testing"
 
 	"github.com/stretchr/testify/assert"
 )
 
-<<<<<<< HEAD
 func TestAesCBC(t *testing.T) {
 	key := "AES256Key-32Characters1234567890"
-	iv := key[:16]
 	data := "IloveYiigo"
 
-	cipher, err := AESEncryptCBC([]byte(key), []byte(iv), []byte(data))
+	cipher, err := AESEncryptCBC([]byte(key), []byte(data))
 	assert.Nil(t, err)
-	assert.Equal(t, "inYubOX1oU15tRN8itajQw==", cipher)
+	assert.Equal(t, "3/UUhzaz+sjn3UW64/reaw==", base64.StdEncoding.EncodeToString(cipher))
 
-	plain, err := AESDecryptCBC([]byte(key), []byte(iv), cipher)
+	plain, err := AESDecryptCBC([]byte(key), cipher)
 	assert.Nil(t, err)
-=======
-func TestAesCbcCrypto(t *testing.T) {
-	key := []byte("AES256Key-32Characters1234567890")
-	data := "ILoveYiigo"
-
-	cipher, err := AesCbcEncrypt(key, []byte(data))
-	assert.Nil(t, err)
-
-	plain, err := AesCbcDecrypt(key, cipher)
-	assert.Nil(t, err)
->>>>>>> 0a5879d6
 	assert.Equal(t, data, string(plain))
 }
 
